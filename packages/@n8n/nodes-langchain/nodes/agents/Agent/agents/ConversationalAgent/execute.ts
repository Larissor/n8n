--- conflicted
+++ resolved
@@ -112,18 +112,8 @@
 
 			returnData.push({ json: response });
 		} catch (error) {
-<<<<<<< HEAD
-			if (error.message.includes('tool input did not match expected schema')) {
-				throw new NodeOperationError(
-					this.getNode(),
-					`${error.message}.
-					This is most likely because some of your tools are configured to require a specific schema. This is not supported by Conversational Agent. Remove the schema from the tool configuration or use Tools agent instead.`,
-				);
-			}
-=======
 			throwIfToolSchema(this, error);
 
->>>>>>> 1abb26e2
 			if (this.continueOnFail()) {
 				returnData.push({ json: { error: error.message }, pairedItem: { item: itemIndex } });
 				continue;

/* eslint-disable @typescript-eslint/no-unsafe-argument */
/* eslint-disable @typescript-eslint/no-use-before-define */
/* eslint-disable id-denylist */
/* eslint-disable @typescript-eslint/no-unsafe-member-access */
/* eslint-disable @typescript-eslint/no-unsafe-assignment */
import { WorkflowExecute } from 'n8n-core';

import type {
	IDataObject,
	IExecuteData,
	IExecuteWorkflowInfo,
	INode,
	INodeExecutionData,
	INodeParameters,
	IRun,
	IRunExecutionData,
	ITaskData,
	IWorkflowBase,
	IWorkflowExecuteAdditionalData,
	IWorkflowExecuteHooks,
	IWorkflowHooksOptionalParameters,
	IWorkflowSettings,
	WorkflowExecuteMode,
	ExecutionStatus,
	ExecutionError,
	ExecuteWorkflowData,
	EventNamesAiNodesType,
	ITaskMetadata,
} from 'n8n-workflow';
import {
	ApplicationError,
	ErrorReporterProxy as ErrorReporter,
	NodeOperationError,
	Workflow,
	WorkflowHooks,
} from 'n8n-workflow';

import { Container } from 'typedi';
import config from '@/config';
import { ActiveExecutions } from '@/ActiveExecutions';
import { CredentialsHelper } from '@/CredentialsHelper';
import { ExternalHooks } from '@/ExternalHooks';
import type {
	IPushDataExecutionFinished,
	IWorkflowExecuteProcess,
	IWorkflowExecutionDataProcess,
	IWorkflowErrorData,
	IPushDataType,
	ExecutionPayload,
} from '@/Interfaces';
import { NodeTypes } from '@/NodeTypes';
import { Push } from '@/push';
import * as WorkflowHelpers from '@/WorkflowHelpers';
import { findSubworkflowStart, isWorkflowIdValid } from '@/utils';
import { PermissionChecker } from './UserManagement/PermissionChecker';
import { InternalHooks } from '@/InternalHooks';
import { ExecutionRepository } from '@db/repositories/execution.repository';
import { EventsService } from '@/services/events.service';
import { SecretsHelper } from './SecretsHelpers';
import { OwnershipService } from './services/ownership.service';
import {
	determineFinalExecutionStatus,
	prepareExecutionDataForDbUpdate,
	updateExistingExecution,
} from './executionLifecycleHooks/shared/sharedHookFunctions';
import { restoreBinaryDataId } from './executionLifecycleHooks/restoreBinaryDataId';
import { toSaveSettings } from './executionLifecycleHooks/toSaveSettings';
import { Logger } from './Logger';
import { saveExecutionProgress } from './executionLifecycleHooks/saveExecutionProgress';
import { WorkflowStaticDataService } from './workflows/workflowStaticData.service';
import { WorkflowRepository } from './databases/repositories/workflow.repository';
import { UrlService } from './services/url.service';
import { WorkflowExecutionService } from './workflows/workflowExecution.service';
import { MessageEventBus } from '@/eventbus/MessageEventBus/MessageEventBus';

const ERROR_TRIGGER_TYPE = config.getEnv('nodes.errorTriggerType');

export function objectToError(errorObject: unknown, workflow: Workflow): Error {
	// TODO: Expand with other error types
	if (errorObject instanceof Error) {
		// If it's already an Error instance, return it as is.
		return errorObject;
	} else if (errorObject && typeof errorObject === 'object' && 'message' in errorObject) {
		// If it's an object with a 'message' property, create a new Error instance.
		let error: Error | undefined;
		if ('node' in errorObject) {
			const node = workflow.getNode((errorObject.node as { name: string }).name);
			if (node) {
				error = new NodeOperationError(
					node,
					errorObject as unknown as Error,
					errorObject as object,
				);
			}
		}

		if (error === undefined) {
			error = new Error(errorObject.message as string);
		}

		if ('description' in errorObject) {
			// @ts-expect-error Error descriptions are surfaced by the UI but
			// not all backend errors account for this property yet.
			error.description = errorObject.description as string;
		}

		if ('stack' in errorObject) {
			// If there's a 'stack' property, set it on the new Error instance.
			error.stack = errorObject.stack as string;
		}

		return error;
	} else {
		// If it's neither an Error nor an object with a 'message' property, create a generic Error.
		return new Error('An error occurred');
	}
}

/**
 * Checks if there was an error and if errorWorkflow or a trigger is defined. If so it collects
 * all the data and executes it
 *
 * @param {IWorkflowBase} workflowData The workflow which got executed
 * @param {IRun} fullRunData The run which produced the error
 * @param {WorkflowExecuteMode} mode The mode in which the workflow got started in
 * @param {string} [executionId] The id the execution got saved as
 */
export function executeErrorWorkflow(
	workflowData: IWorkflowBase,
	fullRunData: IRun,
	mode: WorkflowExecuteMode,
	executionId?: string,
	retryOf?: string,
): void {
	const logger = Container.get(Logger);

	// Check if there was an error and if so if an errorWorkflow or a trigger is set
	let pastExecutionUrl: string | undefined;
	if (executionId !== undefined) {
		pastExecutionUrl = `${Container.get(UrlService).getWebhookBaseUrl()}workflow/${
			workflowData.id
		}/executions/${executionId}`;
	}

	if (fullRunData.data.resultData.error !== undefined) {
		let workflowErrorData: IWorkflowErrorData;
		const workflowId = workflowData.id;

		if (executionId) {
			// The error did happen in an execution
			workflowErrorData = {
				execution: {
					id: executionId,
					url: pastExecutionUrl,
					error: fullRunData.data.resultData.error,
					lastNodeExecuted: fullRunData.data.resultData.lastNodeExecuted!,
					mode,
					retryOf,
				},
				workflow: {
					id: workflowId,
					name: workflowData.name,
				},
			};
		} else {
			// The error did happen in a trigger
			workflowErrorData = {
				trigger: {
					error: fullRunData.data.resultData.error,
					mode,
				},
				workflow: {
					id: workflowId,
					name: workflowData.name,
				},
			};
		}

		// Run the error workflow
		// To avoid an infinite loop do not run the error workflow again if the error-workflow itself failed and it is its own error-workflow.
		const { errorWorkflow } = workflowData.settings ?? {};
		if (errorWorkflow && !(mode === 'error' && workflowId && errorWorkflow === workflowId)) {
			logger.verbose('Start external error workflow', {
				executionId,
				errorWorkflowId: errorWorkflow,
				workflowId,
			});
			// If a specific error workflow is set run only that one

			// First, do permission checks.
			if (!workflowId) {
				// Manual executions do not trigger error workflows
				// So this if should never happen. It was added to
				// make sure there are no possible security gaps
				return;
			}

			Container.get(OwnershipService)
				.getWorkflowOwnerCached(workflowId)
				.then((user) => {
					void Container.get(WorkflowExecutionService).executeErrorWorkflow(
						errorWorkflow,
						workflowErrorData,
						user,
					);
				})
				.catch((error: Error) => {
					ErrorReporter.error(error);
					logger.error(
						`Could not execute ErrorWorkflow for execution ID ${this.executionId} because of error querying the workflow owner`,
						{
							executionId,
							errorWorkflowId: errorWorkflow,
							workflowId,
							error,
							workflowErrorData,
						},
					);
				});
		} else if (
			mode !== 'error' &&
			workflowId !== undefined &&
			workflowData.nodes.some((node) => node.type === ERROR_TRIGGER_TYPE)
		) {
			logger.verbose('Start internal error workflow', { executionId, workflowId });
			void Container.get(OwnershipService)
				.getWorkflowOwnerCached(workflowId)
				.then((user) => {
					void Container.get(WorkflowExecutionService).executeErrorWorkflow(
						workflowId,
						workflowErrorData,
						user,
					);
				});
		}
	}
}

/**
 * Returns hook functions to push data to Editor-UI
 *
 */
function hookFunctionsPush(): IWorkflowExecuteHooks {
	const logger = Container.get(Logger);
	const pushInstance = Container.get(Push);
	return {
		nodeExecuteBefore: [
			async function (this: WorkflowHooks, nodeName: string): Promise<void> {
				const { sessionId, executionId } = this;
				// Push data to session which started workflow before each
				// node which starts rendering
				if (sessionId === undefined) {
					return;
				}

				logger.debug(`Executing hook on node "${nodeName}" (hookFunctionsPush)`, {
					executionId,
					sessionId,
					workflowId: this.workflowData.id,
				});

				pushInstance.send('nodeExecuteBefore', { executionId, nodeName }, sessionId);
			},
		],
		nodeExecuteAfter: [
			async function (this: WorkflowHooks, nodeName: string, data: ITaskData): Promise<void> {
				const { sessionId, executionId } = this;
				// Push data to session which started workflow after each rendered node
				if (sessionId === undefined) {
					return;
				}

				logger.debug(`Executing hook on node "${nodeName}" (hookFunctionsPush)`, {
					executionId,
					sessionId,
					workflowId: this.workflowData.id,
				});

				pushInstance.send('nodeExecuteAfter', { executionId, nodeName, data }, sessionId);
			},
		],
		workflowExecuteBefore: [
			async function (this: WorkflowHooks): Promise<void> {
				const { sessionId, executionId } = this;
				const { id: workflowId, name: workflowName } = this.workflowData;
				logger.debug('Executing hook (hookFunctionsPush)', {
					executionId,
					sessionId,
					workflowId,
				});
				// Push data to session which started the workflow
				if (sessionId === undefined) {
					return;
				}
				pushInstance.send(
					'executionStarted',
					{
						executionId,
						mode: this.mode,
						startedAt: new Date(),
						retryOf: this.retryOf,
						workflowId,
						sessionId,
						workflowName,
					},
					sessionId,
				);
			},
		],
		workflowExecuteAfter: [
			async function (this: WorkflowHooks, fullRunData: IRun): Promise<void> {
				const { sessionId, executionId, retryOf } = this;
				const { id: workflowId } = this.workflowData;
				logger.debug('Executing hook (hookFunctionsPush)', {
					executionId,
					sessionId,
					workflowId,
				});
				// Push data to session which started the workflow
				if (sessionId === undefined) {
					return;
				}

				// Clone the object except the runData. That one is not supposed
				// to be send. Because that data got send piece by piece after
				// each node which finished executing
				// Edit: we now DO send the runData to the UI if mode=manual so that it shows the point of crashes
				let pushRunData;
				if (fullRunData.mode === 'manual') {
					pushRunData = fullRunData;
				} else {
					pushRunData = {
						...fullRunData,
						data: {
							...fullRunData.data,
							resultData: {
								...fullRunData.data.resultData,
								runData: {},
							},
						},
					};
				}

				// Push data to editor-ui once workflow finished
				logger.debug(`Save execution progress to database for execution ID ${executionId} `, {
					executionId,
					workflowId,
				});
				// TODO: Look at this again
				const sendData: IPushDataExecutionFinished = {
					executionId,
					data: pushRunData,
					retryOf,
				};

				pushInstance.send('executionFinished', sendData, sessionId);
			},
		],
	};
}

export function hookFunctionsPreExecute(): IWorkflowExecuteHooks {
	const externalHooks = Container.get(ExternalHooks);
	return {
		workflowExecuteBefore: [
			async function (this: WorkflowHooks, workflow: Workflow): Promise<void> {
				await externalHooks.run('workflow.preExecute', [workflow, this.mode]);
			},
		],
		nodeExecuteAfter: [
			async function (
				this: WorkflowHooks,
				nodeName: string,
				data: ITaskData,
				executionData: IRunExecutionData,
			): Promise<void> {
				await saveExecutionProgress(
					this.workflowData,
					this.executionId,
					nodeName,
					data,
					executionData,
					this.sessionId,
				);
			},
		],
	};
}

/**
 * Returns hook functions to save workflow execution and call error workflow
 *
 */
function hookFunctionsSave(): IWorkflowExecuteHooks {
	const logger = Container.get(Logger);
	const internalHooks = Container.get(InternalHooks);
	const eventsService = Container.get(EventsService);
	return {
		nodeExecuteBefore: [
			async function (this: WorkflowHooks, nodeName: string): Promise<void> {
				void internalHooks.onNodeBeforeExecute(this.executionId, this.workflowData, nodeName);
			},
		],
		nodeExecuteAfter: [
			async function (this: WorkflowHooks, nodeName: string): Promise<void> {
				void internalHooks.onNodePostExecute(this.executionId, this.workflowData, nodeName);
			},
		],
		workflowExecuteBefore: [],
		workflowExecuteAfter: [
			async function (
				this: WorkflowHooks,
				fullRunData: IRun,
				newStaticData: IDataObject,
			): Promise<void> {
				logger.debug('Executing hook (hookFunctionsSave)', {
					executionId: this.executionId,
					workflowId: this.workflowData.id,
				});

				await restoreBinaryDataId(fullRunData, this.executionId, this.mode);

				const isManualMode = this.mode === 'manual';

				try {
					if (!isManualMode && isWorkflowIdValid(this.workflowData.id) && newStaticData) {
						// Workflow is saved so update in database
						try {
							await Container.get(WorkflowStaticDataService).saveStaticDataById(
								this.workflowData.id,
								newStaticData,
							);
						} catch (e) {
							ErrorReporter.error(e);
							logger.error(
								`There was a problem saving the workflow with id "${this.workflowData.id}" to save changed staticData: "${e.message}" (hookFunctionsSave)`,
								{ executionId: this.executionId, workflowId: this.workflowData.id },
							);
						}
					}

					const saveSettings = toSaveSettings(this.workflowData.settings);

					if (isManualMode && !saveSettings.manual && !fullRunData.waitTill) {
						/**
						 * When manual executions are not being saved, we only soft-delete
						 * the execution so that the user can access its binary data
						 * while building their workflow.
						 *
						 * The manual execution and its binary data will be hard-deleted
						 * on the next pruning cycle after the grace period set by
						 * `EXECUTIONS_DATA_HARD_DELETE_BUFFER`.
						 */
						await Container.get(ExecutionRepository).softDelete(this.executionId);

						return;
					}

					const executionStatus = determineFinalExecutionStatus(fullRunData);
					const shouldNotSave =
						(executionStatus === 'success' && !saveSettings.success) ||
						(executionStatus !== 'success' && !saveSettings.error);

					if (shouldNotSave) {
						if (!fullRunData.waitTill && !isManualMode) {
							executeErrorWorkflow(
								this.workflowData,
								fullRunData,
								this.mode,
								this.executionId,
								this.retryOf,
							);
							await Container.get(ExecutionRepository).hardDelete({
								workflowId: this.workflowData.id,
								executionId: this.executionId,
							});

							return;
						}
					}

					// Although it is treated as IWorkflowBase here, it's being instantiated elsewhere with properties that may be sensitive
					// As a result, we should create an IWorkflowBase object with only the data we want to save in it.
					const fullExecutionData = prepareExecutionDataForDbUpdate({
						runData: fullRunData,
						workflowData: this.workflowData,
						workflowStatusFinal: executionStatus,
						retryOf: this.retryOf,
					});

					await updateExistingExecution({
						executionId: this.executionId,
						workflowId: this.workflowData.id,
						executionData: fullExecutionData,
					});

					if (!isManualMode) {
						executeErrorWorkflow(
							this.workflowData,
							fullRunData,
							this.mode,
							this.executionId,
							this.retryOf,
						);
					}
				} catch (error) {
					ErrorReporter.error(error);
					logger.error(`Failed saving execution data to DB on execution ID ${this.executionId}`, {
						executionId: this.executionId,
						workflowId: this.workflowData.id,
						error,
					});
					if (!isManualMode) {
						executeErrorWorkflow(
							this.workflowData,
							fullRunData,
							this.mode,
							this.executionId,
							this.retryOf,
						);
					}
				} finally {
					eventsService.emit('workflowExecutionCompleted', this.workflowData, fullRunData);
				}
			},
		],
		nodeFetchedData: [
			async (workflowId: string, node: INode) => {
				eventsService.emit('nodeFetchedData', workflowId, node);
			},
		],
	};
}

/**
 * Returns hook functions to save workflow execution and call error workflow
 * for running with queues. Manual executions should never run on queues as
 * they are always executed in the main process.
 *
 */
function hookFunctionsSaveWorker(): IWorkflowExecuteHooks {
	const logger = Container.get(Logger);
	const internalHooks = Container.get(InternalHooks);
	const eventsService = Container.get(EventsService);
	return {
		nodeExecuteBefore: [
			async function (this: WorkflowHooks, nodeName: string): Promise<void> {
				void internalHooks.onNodeBeforeExecute(this.executionId, this.workflowData, nodeName);
			},
		],
		nodeExecuteAfter: [
			async function (this: WorkflowHooks, nodeName: string): Promise<void> {
				void internalHooks.onNodePostExecute(this.executionId, this.workflowData, nodeName);
			},
		],
		workflowExecuteBefore: [
			async function (): Promise<void> {
				void internalHooks.onWorkflowBeforeExecute(this.executionId, this.workflowData);
			},
		],
		workflowExecuteAfter: [
			async function (
				this: WorkflowHooks,
				fullRunData: IRun,
				newStaticData: IDataObject,
			): Promise<void> {
				logger.debug('Executing hook (hookFunctionsSaveWorker)', {
					executionId: this.executionId,
					workflowId: this.workflowData.id,
				});
				try {
					if (isWorkflowIdValid(this.workflowData.id) && newStaticData) {
						// Workflow is saved so update in database
						try {
							await Container.get(WorkflowStaticDataService).saveStaticDataById(
								this.workflowData.id,
								newStaticData,
							);
						} catch (e) {
							ErrorReporter.error(e);
							logger.error(
								`There was a problem saving the workflow with id "${this.workflowData.id}" to save changed staticData: "${e.message}" (workflowExecuteAfter)`,
								{ sessionId: this.sessionId, workflowId: this.workflowData.id },
							);
						}
					}

					const workflowStatusFinal = determineFinalExecutionStatus(fullRunData);

					if (workflowStatusFinal !== 'success' && workflowStatusFinal !== 'waiting') {
						executeErrorWorkflow(
							this.workflowData,
							fullRunData,
							this.mode,
							this.executionId,
							this.retryOf,
						);
					}

					// Although it is treated as IWorkflowBase here, it's being instantiated elsewhere with properties that may be sensitive
					// As a result, we should create an IWorkflowBase object with only the data we want to save in it.
					const fullExecutionData = prepareExecutionDataForDbUpdate({
						runData: fullRunData,
						workflowData: this.workflowData,
						workflowStatusFinal,
						retryOf: this.retryOf,
					});

					await updateExistingExecution({
						executionId: this.executionId,
						workflowId: this.workflowData.id,
						executionData: fullExecutionData,
					});
				} catch (error) {
					executeErrorWorkflow(
						this.workflowData,
						fullRunData,
						this.mode,
						this.executionId,
						this.retryOf,
					);
				} finally {
					eventsService.emit('workflowExecutionCompleted', this.workflowData, fullRunData);
				}
			},
			async function (this: WorkflowHooks, fullRunData: IRun): Promise<void> {
				// send tracking and event log events, but don't wait for them
				void internalHooks.onWorkflowPostExecute(this.executionId, this.workflowData, fullRunData);
			},
			async function (this: WorkflowHooks, fullRunData: IRun) {
				const externalHooks = Container.get(ExternalHooks);
				if (externalHooks.exists('workflow.postExecute')) {
					try {
						await externalHooks.run('workflow.postExecute', [
							fullRunData,
							this.workflowData,
							this.executionId,
						]);
					} catch (error) {
						ErrorReporter.error(error);
						console.error('There was a problem running hook "workflow.postExecute"', error);
					}
				}
			},
		],
		nodeFetchedData: [
			async (workflowId: string, node: INode) => {
				eventsService.emit('nodeFetchedData', workflowId, node);
			},
		],
	};
}

export async function getRunData(
	workflowData: IWorkflowBase,
	userId: string,
	inputData?: INodeExecutionData[],
	metadata?: ITaskMetadata,
): Promise<IWorkflowExecutionDataProcess> {
	const mode = 'integrated';

	const startingNode = findSubworkflowStart(workflowData.nodes);

	// Always start with empty data if no inputData got supplied
	inputData = inputData || [
		{
			json: {},
		},
	];

	// Initialize the incoming data
	const nodeExecutionStack: IExecuteData[] = [];
	nodeExecutionStack.push({
		node: startingNode,
		data: {
			main: [inputData],
		},
		metadata,
		source: null,
	});

	const runExecutionData: IRunExecutionData = {
		startData: {},
		resultData: {
			runData: {},
		},
		executionData: {
			contextData: {},
			metadata: {},
			nodeExecutionStack,
			waitingExecution: {},
			waitingExecutionSource: {},
		},
	};

	const runData: IWorkflowExecutionDataProcess = {
		executionMode: mode,
		executionData: runExecutionData,
		// @ts-ignore
		workflowData,
		userId,
	};

	return runData;
}

export async function getWorkflowData(
	workflowInfo: IExecuteWorkflowInfo,
	parentWorkflowId: string,
	parentWorkflowSettings?: IWorkflowSettings,
): Promise<IWorkflowBase> {
	if (workflowInfo.id === undefined && workflowInfo.code === undefined) {
		throw new ApplicationError(
			'No information about the workflow to execute found. Please provide either the "id" or "code"!',
		);
	}

	let workflowData: IWorkflowBase | null;
	if (workflowInfo.id !== undefined) {
		const relations = config.getEnv('workflowTagsDisabled') ? [] : ['tags'];

		workflowData = await Container.get(WorkflowRepository).get(
			{ id: workflowInfo.id },
			{ relations },
		);

		if (workflowData === undefined || workflowData === null) {
			throw new ApplicationError('Workflow does not exist.', {
				extra: { workflowId: workflowInfo.id },
			});
		}
	} else {
		workflowData = workflowInfo.code ?? null;
		if (workflowData) {
			if (!workflowData.id) {
				workflowData.id = parentWorkflowId;
			}
			if (!workflowData.settings) {
				workflowData.settings = parentWorkflowSettings;
			}
		}
	}

	return workflowData!;
}

/**
 * Executes the workflow with the given ID
 */
async function executeWorkflow(
	workflowInfo: IExecuteWorkflowInfo,
	additionalData: IWorkflowExecuteAdditionalData,
	options: {
		doNotWaitToFinish?: boolean;
		node?: INode;
		parentWorkflowId: string; // TODO: Why is this here? Does not seem to be used anywhere
		inputData?: INodeExecutionData[];
		parentExecutionId?: string;
		loadedWorkflowData?: IWorkflowBase;
		loadedRunData?: IWorkflowExecutionDataProcess;
		parentWorkflowSettings?: IWorkflowSettings;
		startMetadata?: ITaskMetadata;
	},
): Promise<ExecuteWorkflowData | IWorkflowExecuteProcess> {
	const internalHooks = Container.get(InternalHooks);
	const externalHooks = Container.get(ExternalHooks);
	await externalHooks.init();

	const nodeTypes = Container.get(NodeTypes);
	const activeExecutions = Container.get(ActiveExecutions);

	const workflowData =
		options.loadedWorkflowData ??
		(await getWorkflowData(workflowInfo, options.parentWorkflowId, options.parentWorkflowSettings));

	const workflowName = workflowData ? workflowData.name : undefined;
	const workflow = new Workflow({
		id: workflowData.id,
		name: workflowName,
		nodes: workflowData.nodes,
		connections: workflowData.connections,
		active: workflowData.active,
		nodeTypes,
		staticData: workflowData.staticData,
		settings: workflowData.settings,
	});

	const runData =
		options.loadedRunData ??
		(await getRunData(
			workflowData,
			additionalData.userId,
			options.inputData,
			options.startMetadata,
		));

	let executionId: string;

	if (options.parentExecutionId !== undefined) {
		executionId = options.parentExecutionId;
	} else {
		executionId = await activeExecutions.add(runData);
	}

	// We wrap it in another promise that we can depending on the setting return
	// the execution ID before the execution is finished
	const executionPromise = (async (): Promise<ExecuteWorkflowData | IWorkflowExecuteProcess> => {
		void internalHooks.onWorkflowBeforeExecute(executionId || '', runData);

<<<<<<< HEAD
		let data;
		try {
			await Container.get(PermissionChecker).check(workflow, additionalData.userId);
			await Container.get(PermissionChecker).checkSubworkflowExecutePolicy(
				workflow,
				options.parentWorkflowId,
				options.node,
			);

			// Create new additionalData to have different workflow loaded and to call
			// different webhooks
			const additionalDataIntegrated = await getBase(additionalData.userId);
			additionalDataIntegrated.hooks = getWorkflowHooksIntegrated(
				runData.executionMode,
				executionId,
				workflowData,
				{ parentProcessMode: additionalData.hooks!.mode },
=======
	let data;
	try {
		await Container.get(PermissionChecker).check(
			workflowData.id,
			additionalData.userId,
			workflowData.nodes,
		);
		await Container.get(PermissionChecker).checkSubworkflowExecutePolicy(
			workflow,
			options.parentWorkflowId,
			options.node,
		);

		// Create new additionalData to have different workflow loaded and to call
		// different webhooks
		const additionalDataIntegrated = await getBase(additionalData.userId);
		additionalDataIntegrated.hooks = getWorkflowHooksIntegrated(
			runData.executionMode,
			executionId,
			workflowData,
		);
		additionalDataIntegrated.executionId = executionId;

		// Make sure we pass on the original executeWorkflow function we received
		// This one already contains changes to talk to parent process
		// and get executionID from `activeExecutions` running on main process
		additionalDataIntegrated.executeWorkflow = additionalData.executeWorkflow;

		let subworkflowTimeout = additionalData.executionTimeoutTimestamp;
		const workflowSettings = workflowData.settings;
		if (workflowSettings?.executionTimeout !== undefined && workflowSettings.executionTimeout > 0) {
			// We might have received a max timeout timestamp from the parent workflow
			// If we did, then we get the minimum time between the two timeouts
			// If no timeout was given from the parent, then we use our timeout.
			subworkflowTimeout = Math.min(
				additionalData.executionTimeoutTimestamp || Number.MAX_SAFE_INTEGER,
				Date.now() + workflowSettings.executionTimeout * 1000,
>>>>>>> 4b01335a
			);
			additionalDataIntegrated.executionId = executionId;

			// Make sure we pass on the original executeWorkflow function we received
			// This one already contains changes to talk to parent process
			// and get executionID from `activeExecutions` running on main process
			additionalDataIntegrated.executeWorkflow = additionalData.executeWorkflow;

			let subworkflowTimeout = additionalData.executionTimeoutTimestamp;
			const workflowSettings = workflowData.settings;
			if (
				workflowSettings?.executionTimeout !== undefined &&
				workflowSettings.executionTimeout > 0
			) {
				// We might have received a max timeout timestamp from the parent workflow
				// If we did, then we get the minimum time between the two timeouts
				// If no timeout was given from the parent, then we use our timeout.
				subworkflowTimeout = Math.min(
					additionalData.executionTimeoutTimestamp || Number.MAX_SAFE_INTEGER,
					Date.now() + workflowSettings.executionTimeout * 1000,
				);
			}

			additionalDataIntegrated.executionTimeoutTimestamp = subworkflowTimeout;

			const runExecutionData = runData.executionData as IRunExecutionData;

			// Execute the workflow
			const workflowExecute = new WorkflowExecute(
				additionalDataIntegrated,
				runData.executionMode,
				runExecutionData,
			);
			if (options.parentExecutionId !== undefined) {
				// Must be changed to become typed
				return {
					executionId,
					startedAt: new Date(),
					workflow,
					workflowExecute,
				};
			}

			data = await workflowExecute.processRunExecutionData(workflow);
		} catch (error) {
			const executionError = error ? (error as ExecutionError) : undefined;
			const fullRunData: IRun = {
				data: {
					resultData: {
						error: executionError,
						runData: {},
					},
				},
				finished: false,
				mode: 'integrated',
				startedAt: new Date(),
				stoppedAt: new Date(),
				status: 'failed',
			};
			// When failing, we might not have finished the execution
			// Therefore, database might not contain finished errors.
			// Force an update to db as there should be no harm doing this

			const fullExecutionData: ExecutionPayload = {
				data: fullRunData.data,
				mode: fullRunData.mode,
				finished: fullRunData.finished ? fullRunData.finished : false,
				startedAt: fullRunData.startedAt,
				stoppedAt: fullRunData.stoppedAt,
				status: fullRunData.status,
				workflowData,
				workflowId: workflowData.id,
			};
			if (workflowData.id) {
				fullExecutionData.workflowId = workflowData.id;
			}

			// remove execution from active executions
			activeExecutions.remove(executionId, fullRunData);

			await Container.get(ExecutionRepository).updateExistingExecution(
				executionId,
				fullExecutionData,
			);
			throw objectToError(
				{
					...executionError,
					stack: executionError?.stack,
					message: executionError?.message,
				},
				workflow,
			);
		}

		await externalHooks.run('workflow.postExecute', [data, workflowData, executionId]);

		void internalHooks.onWorkflowPostExecute(
			executionId,
			workflowData,
			data,
			additionalData.userId,
		);

		// subworkflow either finished, or is in status waiting due to a wait node, both cases are considered successes here
		if (data.finished === true || data.status === 'waiting') {
			// Workflow did finish successfully

			activeExecutions.remove(executionId, data);
			const returnData = WorkflowHelpers.getDataLastExecutedNodeData(data);
			return {
				executionId,
				data: returnData!.data!.main,
			};
		}
		activeExecutions.remove(executionId, data);

		// Workflow did fail
		const { error } = data.data.resultData;

		throw objectToError(
			{
				...error,
				stack: error?.stack,
			},
			workflow,
		);
	})();

	if (options.doNotWaitToFinish) {
		return { executionId, data: [null] };
	} else {
		return await executionPromise;
	}
}

export function setExecutionStatus(status: ExecutionStatus) {
	const logger = Container.get(Logger);
	if (this.executionId === undefined) {
		logger.debug(`Setting execution status "${status}" failed because executionId is undefined`);
		return;
	}
	logger.debug(`Setting execution status for ${this.executionId} to "${status}"`);
	Container.get(ActiveExecutions).setStatus(this.executionId, status);
}

export function sendDataToUI(type: string, data: IDataObject | IDataObject[]) {
	const { sessionId } = this;
	if (sessionId === undefined) {
		return;
	}

	// Push data to session which started workflow
	try {
		const pushInstance = Container.get(Push);
		pushInstance.send(type as IPushDataType, data, sessionId);
	} catch (error) {
		const logger = Container.get(Logger);
		logger.warn(`There was a problem sending message to UI: ${error.message}`);
	}
}

/**
 * Returns the base additional data without webhooks
 */
export async function getBase(
	userId: string,
	currentNodeParameters?: INodeParameters,
	executionTimeoutTimestamp?: number,
): Promise<IWorkflowExecuteAdditionalData> {
	const urlBaseWebhook = Container.get(UrlService).getWebhookBaseUrl();

	const formWaitingBaseUrl = urlBaseWebhook + config.getEnv('endpoints.formWaiting');

	const webhookBaseUrl = urlBaseWebhook + config.getEnv('endpoints.webhook');
	const webhookTestBaseUrl = urlBaseWebhook + config.getEnv('endpoints.webhookTest');
	const webhookWaitingBaseUrl = urlBaseWebhook + config.getEnv('endpoints.webhookWaiting');

	const variables = await WorkflowHelpers.getVariables();

	return {
		credentialsHelper: Container.get(CredentialsHelper),
		executeWorkflow,
		restApiUrl: urlBaseWebhook + config.getEnv('endpoints.rest'),
		instanceBaseUrl: urlBaseWebhook,
		formWaitingBaseUrl,
		webhookBaseUrl,
		webhookWaitingBaseUrl,
		webhookTestBaseUrl,
		currentNodeParameters,
		executionTimeoutTimestamp,
		userId,
		setExecutionStatus,
		variables,
		secretsHelpers: Container.get(SecretsHelper),
		logAiEvent: async (
			eventName: EventNamesAiNodesType,
			payload: {
				msg?: string | undefined;
				executionId: string;
				nodeName: string;
				workflowId?: string | undefined;
				workflowName: string;
				nodeType?: string | undefined;
			},
		) => {
			return await Container.get(MessageEventBus).sendAiNodeEvent({
				eventName,
				payload,
			});
		},
	};
}

/**
 * Returns WorkflowHooks instance for running integrated workflows
 * (Workflows which get started inside of another workflow)
 */
function getWorkflowHooksIntegrated(
	mode: WorkflowExecuteMode,
	executionId: string,
	workflowData: IWorkflowBase,
): WorkflowHooks {
	const hookFunctions = hookFunctionsSave();
	const preExecuteFunctions = hookFunctionsPreExecute();
	for (const key of Object.keys(preExecuteFunctions)) {
		if (hookFunctions[key] === undefined) {
			hookFunctions[key] = [];
		}
		hookFunctions[key]!.push.apply(hookFunctions[key], preExecuteFunctions[key]);
	}
	return new WorkflowHooks(hookFunctions, mode, executionId, workflowData);
}

/**
 * Returns WorkflowHooks instance for running integrated workflows
 * (Workflows which get started inside of another workflow)
 */
export function getWorkflowHooksWorkerExecuter(
	mode: WorkflowExecuteMode,
	executionId: string,
	workflowData: IWorkflowBase,
	optionalParameters?: IWorkflowHooksOptionalParameters,
): WorkflowHooks {
	optionalParameters = optionalParameters || {};
	const hookFunctions = hookFunctionsSaveWorker();
	const preExecuteFunctions = hookFunctionsPreExecute();
	for (const key of Object.keys(preExecuteFunctions)) {
		if (hookFunctions[key] === undefined) {
			hookFunctions[key] = [];
		}
		hookFunctions[key]!.push.apply(hookFunctions[key], preExecuteFunctions[key]);
	}

	return new WorkflowHooks(hookFunctions, mode, executionId, workflowData, optionalParameters);
}

/**
 * Returns WorkflowHooks instance for main process if workflow runs via worker
 */
export function getWorkflowHooksWorkerMain(
	mode: WorkflowExecuteMode,
	executionId: string,
	workflowData: IWorkflowBase,
	optionalParameters?: IWorkflowHooksOptionalParameters,
): WorkflowHooks {
	optionalParameters = optionalParameters || {};
	const hookFunctions = hookFunctionsPreExecute();

	// TODO: why are workers pushing to frontend?
	// TODO: simplifying this for now to just leave the bare minimum hooks

	// const hookFunctions = hookFunctionsPush();
	// const preExecuteFunctions = hookFunctionsPreExecute();
	// for (const key of Object.keys(preExecuteFunctions)) {
	// 	if (hookFunctions[key] === undefined) {
	// 		hookFunctions[key] = [];
	// 	}
	// 	hookFunctions[key]!.push.apply(hookFunctions[key], preExecuteFunctions[key]);
	// }

	// When running with worker mode, main process executes
	// Only workflowExecuteBefore + workflowExecuteAfter
	// So to avoid confusion, we are removing other hooks.
	hookFunctions.nodeExecuteBefore = [];
	hookFunctions.nodeExecuteAfter = [];
	hookFunctions.workflowExecuteAfter = [
		async function (this: WorkflowHooks, fullRunData: IRun): Promise<void> {
			const executionStatus = determineFinalExecutionStatus(fullRunData);
			const saveSettings = toSaveSettings(this.workflowData.settings);

			const shouldNotSave =
				(executionStatus === 'success' && !saveSettings.success) ||
				(executionStatus !== 'success' && !saveSettings.error);

			if (shouldNotSave) {
				await Container.get(ExecutionRepository).hardDelete({
					workflowId: this.workflowData.id,
					executionId: this.executionId,
				});
			}
		},
	];

	return new WorkflowHooks(hookFunctions, mode, executionId, workflowData, optionalParameters);
}

/**
 * Returns WorkflowHooks instance for running the main workflow
 *
 */
export function getWorkflowHooksMain(
	data: IWorkflowExecutionDataProcess,
	executionId: string,
): WorkflowHooks {
	const hookFunctions = hookFunctionsSave();
	const pushFunctions = hookFunctionsPush();
	for (const key of Object.keys(pushFunctions)) {
		if (hookFunctions[key] === undefined) {
			hookFunctions[key] = [];
		}
		hookFunctions[key]!.push.apply(hookFunctions[key], pushFunctions[key]);
	}

	const preExecuteFunctions = hookFunctionsPreExecute();
	for (const key of Object.keys(preExecuteFunctions)) {
		if (hookFunctions[key] === undefined) {
			hookFunctions[key] = [];
		}
		hookFunctions[key]!.push.apply(hookFunctions[key], preExecuteFunctions[key]);
	}

	if (!hookFunctions.nodeExecuteBefore) hookFunctions.nodeExecuteBefore = [];
	if (!hookFunctions.nodeExecuteAfter) hookFunctions.nodeExecuteAfter = [];

	return new WorkflowHooks(hookFunctions, data.executionMode, executionId, data.workflowData, {
		sessionId: data.sessionId,
		retryOf: data.retryOf as string,
	});
}<|MERGE_RESOLUTION|>--- conflicted
+++ resolved
@@ -807,10 +807,13 @@
 	const executionPromise = (async (): Promise<ExecuteWorkflowData | IWorkflowExecuteProcess> => {
 		void internalHooks.onWorkflowBeforeExecute(executionId || '', runData);
 
-<<<<<<< HEAD
 		let data;
 		try {
-			await Container.get(PermissionChecker).check(workflow, additionalData.userId);
+			await Container.get(PermissionChecker).check(
+				workflowData.id,
+				additionalData.userId,
+				workflowData.nodes,
+			);
 			await Container.get(PermissionChecker).checkSubworkflowExecutePolicy(
 				workflow,
 				options.parentWorkflowId,
@@ -824,46 +827,6 @@
 				runData.executionMode,
 				executionId,
 				workflowData,
-				{ parentProcessMode: additionalData.hooks!.mode },
-=======
-	let data;
-	try {
-		await Container.get(PermissionChecker).check(
-			workflowData.id,
-			additionalData.userId,
-			workflowData.nodes,
-		);
-		await Container.get(PermissionChecker).checkSubworkflowExecutePolicy(
-			workflow,
-			options.parentWorkflowId,
-			options.node,
-		);
-
-		// Create new additionalData to have different workflow loaded and to call
-		// different webhooks
-		const additionalDataIntegrated = await getBase(additionalData.userId);
-		additionalDataIntegrated.hooks = getWorkflowHooksIntegrated(
-			runData.executionMode,
-			executionId,
-			workflowData,
-		);
-		additionalDataIntegrated.executionId = executionId;
-
-		// Make sure we pass on the original executeWorkflow function we received
-		// This one already contains changes to talk to parent process
-		// and get executionID from `activeExecutions` running on main process
-		additionalDataIntegrated.executeWorkflow = additionalData.executeWorkflow;
-
-		let subworkflowTimeout = additionalData.executionTimeoutTimestamp;
-		const workflowSettings = workflowData.settings;
-		if (workflowSettings?.executionTimeout !== undefined && workflowSettings.executionTimeout > 0) {
-			// We might have received a max timeout timestamp from the parent workflow
-			// If we did, then we get the minimum time between the two timeouts
-			// If no timeout was given from the parent, then we use our timeout.
-			subworkflowTimeout = Math.min(
-				additionalData.executionTimeoutTimestamp || Number.MAX_SAFE_INTEGER,
-				Date.now() + workflowSettings.executionTimeout * 1000,
->>>>>>> 4b01335a
 			);
 			additionalDataIntegrated.executionId = executionId;
 

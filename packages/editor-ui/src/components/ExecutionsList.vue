--- conflicted
+++ resolved
@@ -107,11 +107,7 @@
 											v-else-if="execution.stoppedAt !== null && execution.stoppedAt !== undefined"
 										>
 											{{
-<<<<<<< HEAD
-												genericHelpers.displayTimer(
-=======
 												i18n.displayTimer(
->>>>>>> f2939568
 													new Date(execution.stoppedAt).getTime() -
 														new Date(execution.startedAt).getTime(),
 													true,
@@ -314,7 +310,6 @@
 import { executionFilterToQueryFilter } from '@/utils/executionUtils';
 import { useExternalHooks } from '@/composables/useExternalHooks';
 import { useRoute } from 'vue-router';
-import { useGenericHelpers } from '@/composables/useGenericHelpers';
 
 export default defineComponent({
 	name: 'ExecutionsList',
@@ -333,14 +328,13 @@
 		const i18n = useI18n();
 		const telemetry = useTelemetry();
 		const externalHooks = useExternalHooks();
-		const genericHelpers = useGenericHelpers();
 		const route = useRoute();
+
 		return {
 			i18n,
 			telemetry,
 			externalHooks,
 			route,
-			genericHelpers,
 			...useToast(),
 			...useMessage(),
 		};

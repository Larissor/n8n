--- conflicted
+++ resolved
@@ -36,7 +36,6 @@
 		MainPanel,
 		SlideTransition,
 	},
-<<<<<<< HEAD
 	props: {
 		active: {
 			type: Boolean,
@@ -45,18 +44,6 @@
 	computed: {
 		showCreatorPanelScrim(): boolean {
 			return this.$store.getters['ui/showCreatorPanelScrim'];
-=======
-	props: [
-		'active',
-	],
-	computed: {
-		...mapGetters('users', ['personalizedNodeTypes']),
-		allLatestNodeTypes(): INodeTypeDescription[] {
-			return this.$store.getters['nodeTypes/allLatestNodeTypes'];
-		},
-		visibleNodeTypes(): INodeTypeDescription[] {
-			return this.allLatestNodeTypes.filter((nodeType) => !nodeType.hidden);
->>>>>>> a751fd3c
 		},
 		sidebarMenuCollapsed(): boolean {
 			return this.$store.getters['ui/sidebarMenuCollapsed'];
@@ -111,14 +98,11 @@
 			}
 		},
 	},
-<<<<<<< HEAD
 	watch: {
 		active(isActive) {
 			if(isActive === false) this.$store.commit('ui/setShowCreatorPanelScrim', false);
 		},
 	},
-=======
->>>>>>> a751fd3c
 });
 </script>
 
@@ -129,19 +113,11 @@
 
 .node-creator {
 	position: fixed;
-<<<<<<< HEAD
-	top: $--header-height;
+	top: $header-height;
 	bottom: 0;
 	right: 0;
-	width: $--node-creator-width;
-	background-color: $--node-creator-background-color;
-=======
-	top: $header-height;
-	right: 0;
 	width: $node-creator-width;
-	height: 100%;
 	background-color: $node-creator-background-color;
->>>>>>> a751fd3c
 	z-index: 200;
 	color: $node-creator-text-color;
 
@@ -157,10 +133,10 @@
 
 .node-creator-scrim {
 	position: fixed;
-	top: $--header-height;
+	top: $header-height;
 	right: 0;
 	bottom: 0;
-	left: $--sidebar-width;
+	left: $sidebar-width;
 	opacity: 0;
 	z-index: 1;
 	background: var(--color-background-dark);
@@ -168,7 +144,7 @@
 	transition: opacity 200ms ease-in-out;
 
 	&.expanded {
-		left: $--sidebar-expanded-width
+		left: $sidebar-expanded-width
 	}
 
 	&.active {

<template>
	<div :class="$style.container">
		<div :class="$style.header">
			<n8n-heading size="2xlarge">{{
				$locale.baseText('settings.personal.personalSettings')
			}}</n8n-heading>
			<div class="ph-no-capture" :class="$style.user">
				<span :class="$style.username">
					<n8n-text color="text-light">{{ currentUser.fullName }}</n8n-text>
				</span>
				<n8n-avatar
					:firstName="currentUser.firstName"
					:lastName="currentUser.lastName"
					size="large"
				/>
			</div>
		</div>
		<div>
			<div :class="$style.sectionHeader">
				<n8n-heading size="large">{{
					$locale.baseText('settings.personal.basicInformation')
				}}</n8n-heading>
			</div>
			<div>
				<n8n-form-inputs
					v-if="formInputs"
					:inputs="formInputs"
					:eventBus="formBus"
					@input="onInput"
					@ready="onReadyToSubmit"
					@submit="onSubmit"
				/>
			</div>
			<div>
				<div :class="$style.sectionHeader">
					<n8n-heading size="large">Multi-factor Authentication</n8n-heading>
				</div>
				<div v-if="mfaDisabled">
					<n8n-button
						float="left"
						:label="$locale.baseText('settings.personal.enableMfa')"
						size="small"
						@click="onMfaEnableClick"
					/>
				</div>
				<div v-else>
					<n8n-button
						float="left"
						:label="$locale.baseText('settings.personal.disableMfa')"
						size="small"
						@click="onMfaDisableClick"
					/>
				</div>
			</div>
		</div>
		<div v-if="!signInWithLdap">
			<div :class="$style.sectionHeader">
				<n8n-heading size="large">{{ $locale.baseText('settings.personal.security') }}</n8n-heading>
			</div>
			<div>
				<n8n-input-label :label="$locale.baseText('auth.password')">
					<n8n-link @click="openPasswordModal">{{
						$locale.baseText('auth.changePassword')
					}}</n8n-link>
				</n8n-input-label>
			</div>
		</div>
		<div>
			<n8n-button
				float="right"
				:label="$locale.baseText('settings.personal.save')"
				size="large"
				:disabled="!hasAnyChanges || !readyToSubmit"
				@click="onSaveClick"
			/>
		</div>
	</div>
</template>

<script lang="ts">
import { showMessage } from '@/mixins/showMessage';
<<<<<<< HEAD
import { CHANGE_PASSWORD_MODAL_KEY, VIEWS } from '@/constants';
=======
import { CHANGE_PASSWORD_MODAL_KEY, SignInType } from '@/constants';
>>>>>>> 409a9ea3
import { IFormInputs, IUser } from '@/Interface';
import { useUIStore } from '@/stores/ui';
import { useUsersStore } from '@/stores/users';
import { useSettingsStore } from '@/stores/settings';
import { mapStores } from 'pinia';
import Vue from 'vue';
import mixins from 'vue-typed-mixins';

export default mixins(showMessage).extend({
	name: 'SettingsPersonalView',
	data() {
		return {
			hasAnyChanges: false,
			formInputs: null as null | IFormInputs,
			formBus: new Vue(),
			readyToSubmit: false,
		};
	},
	mounted() {
		this.formInputs = [
			{
				name: 'firstName',
				initialValue: this.currentUser?.firstName,
				properties: {
					label: this.$locale.baseText('auth.firstName'),
					maxlength: 32,
					required: true,
					autocomplete: 'given-name',
					capitalize: true,
					disabled: this.isLDAPFeatureEnabled && this.signInWithLdap,
				},
			},
			{
				name: 'lastName',
				initialValue: this.currentUser?.lastName,
				properties: {
					label: this.$locale.baseText('auth.lastName'),
					maxlength: 32,
					required: true,
					autocomplete: 'family-name',
					capitalize: true,
					disabled: this.isLDAPFeatureEnabled && this.signInWithLdap,
				},
			},
			{
				name: 'email',
				initialValue: this.currentUser?.email,
				properties: {
					label: this.$locale.baseText('auth.email'),
					type: 'email',
					required: true,
					validationRules: [{ name: 'VALID_EMAIL' }],
					autocomplete: 'email',
					capitalize: true,
					disabled: this.isLDAPFeatureEnabled && this.signInWithLdap,
				},
			},
		];
	},
	computed: {
		...mapStores(useUIStore, useUsersStore, useSettingsStore),
		currentUser(): IUser | null {
			return this.usersStore.currentUser;
		},
<<<<<<< HEAD
		mfaDisabled(): boolean {
			return !this.usersStore.mfaEnabled;
=======
		signInWithLdap(): boolean {
			return this.currentUser?.signInType === 'ldap';
		},
		isLDAPFeatureEnabled(): boolean {
			return this.settingsStore.settings.enterprise.ldap === true;
>>>>>>> 409a9ea3
		},
	},
	methods: {
		onInput() {
			this.hasAnyChanges = true;
		},
		onReadyToSubmit(ready: boolean) {
			this.readyToSubmit = ready;
		},
		async onSubmit(form: { firstName: string; lastName: string; email: string }) {
			if (!this.hasAnyChanges || !this.usersStore.currentUserId) {
				return;
			}
			try {
				await this.usersStore.updateUser({
					id: this.usersStore.currentUserId,
					firstName: form.firstName,
					lastName: form.lastName,
					email: form.email,
				});
				this.$showToast({
					title: this.$locale.baseText('settings.personal.personalSettingsUpdated'),
					message: '',
					type: 'success',
				});
				this.hasAnyChanges = false;
			} catch (e) {
				this.$showError(e, this.$locale.baseText('settings.personal.personalSettingsUpdatedError'));
			}
		},
		onSaveClick() {
			this.formBus.$emit('submit');
		},
		openPasswordModal() {
			this.uiStore.openModal(CHANGE_PASSWORD_MODAL_KEY);
		},
		onMfaEnableClick() {
			this.$router.push({ name: VIEWS.MFA_SETUP });
		},
		async onMfaDisableClick() {
			const settingStore = useSettingsStore();
			await settingStore.disabledMfa();
		},
	},
});
</script>

<style lang="scss" module>
.container {
	> * {
		margin-bottom: var(--spacing-2xl);
	}
	padding-bottom: 100px;
}

.header {
	display: flex;
	align-items: center;
	white-space: nowrap;

	*:first-child {
		flex-grow: 1;
	}
}

.user {
	display: flex;
	align-items: center;

	@media (max-width: $breakpoint-2xs) {
		display: none;
	}
}

.username {
	margin-right: var(--spacing-s);
	text-align: right;

	@media (max-width: $breakpoint-sm) {
		max-width: 100px;
		overflow: hidden;
		text-overflow: ellipsis;
	}
}

.sectionHeader {
	margin-bottom: var(--spacing-s);
	margin-top: var(--spacing-s);
}
</style><|MERGE_RESOLUTION|>--- conflicted
+++ resolved
@@ -79,11 +79,7 @@
 
 <script lang="ts">
 import { showMessage } from '@/mixins/showMessage';
-<<<<<<< HEAD
-import { CHANGE_PASSWORD_MODAL_KEY, VIEWS } from '@/constants';
-=======
-import { CHANGE_PASSWORD_MODAL_KEY, SignInType } from '@/constants';
->>>>>>> 409a9ea3
+import { CHANGE_PASSWORD_MODAL_KEY, SignInType, VIEWS } from '@/constants';
 import { IFormInputs, IUser } from '@/Interface';
 import { useUIStore } from '@/stores/ui';
 import { useUsersStore } from '@/stores/users';
@@ -148,16 +144,14 @@
 		currentUser(): IUser | null {
 			return this.usersStore.currentUser;
 		},
-<<<<<<< HEAD
+		signInWithLdap(): boolean {
+			return this.currentUser?.signInType === 'ldap';
+		},
+		isLDAPFeatureEnabled(): boolean {
+			return this.settingsStore.settings.enterprise.ldap === true;
+		},
 		mfaDisabled(): boolean {
 			return !this.usersStore.mfaEnabled;
-=======
-		signInWithLdap(): boolean {
-			return this.currentUser?.signInType === 'ldap';
-		},
-		isLDAPFeatureEnabled(): boolean {
-			return this.settingsStore.settings.enterprise.ldap === true;
->>>>>>> 409a9ea3
 		},
 	},
 	methods: {

{
	"node": "n8n-nodes-base.sseTrigger",
	"nodeVersion": "1.0",
	"codexVersion": "1.0",
	"categories": ["Development", "Core Nodes"],
	"resources": {
		"primaryDocumentation": [
			{
				"url": "https://docs.n8n.io/integrations/builtin/core-nodes/n8n-nodes-base.ssetrigger/"
			}
		],
		"generic": [
			{
				"label": "What are APIs and how to use them with no code",
				"icon": " 🪢",
				"url": "https://n8n.io/blog/what-are-apis-how-to-use-them-with-no-code/"
			}
		]
	},
	"subcategories": {
<<<<<<< HEAD
		"Core Nodes": [
			"Flow",
			"Other Trigger Nodes"
		]
=======
		"Core Nodes": ["Flow"]
>>>>>>> a751fd3c
	}
}<|MERGE_RESOLUTION|>--- conflicted
+++ resolved
@@ -18,13 +18,9 @@
 		]
 	},
 	"subcategories": {
-<<<<<<< HEAD
 		"Core Nodes": [
 			"Flow",
 			"Other Trigger Nodes"
 		]
-=======
-		"Core Nodes": ["Flow"]
->>>>>>> a751fd3c
 	}
 }